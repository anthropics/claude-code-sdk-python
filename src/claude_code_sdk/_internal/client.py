"""Internal client implementation."""

<<<<<<< HEAD
from collections.abc import AsyncIterator

from ..types import (
    ClaudeCodeOptions,
    Message,
)
from .message_parser import parse_message
from .transport import Transport
=======
from collections.abc import AsyncIterable, AsyncIterator
from typing import Any

from ..types import ClaudeCodeOptions, Message
from .message_parser import parse_message
>>>>>>> 91315e38
from .transport.subprocess_cli import SubprocessCLITransport


class InternalClient:
    """Internal client implementation."""

    def __init__(self) -> None:
        """Initialize the internal client."""

    async def process_query(
<<<<<<< HEAD
        self,
        prompt: str,
        options: ClaudeCodeOptions,
        transport: Transport | None = None,
    ) -> AsyncIterator[Message]:
        """Process a query through transport."""

        # Use provided transport or choose one based on configuration
        if transport is not None:
            chosen_transport = transport
        else:
            chosen_transport = SubprocessCLITransport(
                prompt=prompt, options=options, close_stdin_after_prompt=True
            )
=======
        self, prompt: str | AsyncIterable[dict[str, Any]], options: ClaudeCodeOptions
    ) -> AsyncIterator[Message]:
        """Process a query through transport."""

        transport = SubprocessCLITransport(
            prompt=prompt, options=options, close_stdin_after_prompt=True
        )
>>>>>>> 91315e38

        try:
            # Configure the transport with prompt and options
            chosen_transport.configure(prompt, options)
            await chosen_transport.connect()

<<<<<<< HEAD
            async for data in chosen_transport.receive_messages():
                yield parse_message(data)

        finally:
            await chosen_transport.disconnect()
=======
            async for data in transport.receive_messages():
                yield parse_message(data)

        finally:
            await transport.disconnect()
>>>>>>> 91315e38
<|MERGE_RESOLUTION|>--- conflicted
+++ resolved
@@ -1,7 +1,7 @@
 """Internal client implementation."""
 
-<<<<<<< HEAD
-from collections.abc import AsyncIterator
+from collections.abc import AsyncIterable, AsyncIterator
+from typing import Any
 
 from ..types import (
     ClaudeCodeOptions,
@@ -9,13 +9,6 @@
 )
 from .message_parser import parse_message
 from .transport import Transport
-=======
-from collections.abc import AsyncIterable, AsyncIterator
-from typing import Any
-
-from ..types import ClaudeCodeOptions, Message
-from .message_parser import parse_message
->>>>>>> 91315e38
 from .transport.subprocess_cli import SubprocessCLITransport
 
 
@@ -26,9 +19,8 @@
         """Initialize the internal client."""
 
     async def process_query(
-<<<<<<< HEAD
         self,
-        prompt: str,
+        prompt: str | AsyncIterable[dict[str, Any]],
         options: ClaudeCodeOptions,
         transport: Transport | None = None,
     ) -> AsyncIterator[Message]:
@@ -41,31 +33,12 @@
             chosen_transport = SubprocessCLITransport(
                 prompt=prompt, options=options, close_stdin_after_prompt=True
             )
-=======
-        self, prompt: str | AsyncIterable[dict[str, Any]], options: ClaudeCodeOptions
-    ) -> AsyncIterator[Message]:
-        """Process a query through transport."""
-
-        transport = SubprocessCLITransport(
-            prompt=prompt, options=options, close_stdin_after_prompt=True
-        )
->>>>>>> 91315e38
 
         try:
-            # Configure the transport with prompt and options
-            chosen_transport.configure(prompt, options)
             await chosen_transport.connect()
 
-<<<<<<< HEAD
             async for data in chosen_transport.receive_messages():
                 yield parse_message(data)
 
         finally:
-            await chosen_transport.disconnect()
-=======
-            async for data in transport.receive_messages():
-                yield parse_message(data)
-
-        finally:
-            await transport.disconnect()
->>>>>>> 91315e38
+            await chosen_transport.disconnect()