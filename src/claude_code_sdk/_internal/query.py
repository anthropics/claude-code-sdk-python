--- conflicted
+++ resolved
@@ -201,12 +201,8 @@
 
                 context = ToolPermissionContext(
                     signal=None,  # TODO: Add abort signal support
-<<<<<<< HEAD
-                    suggestions=permission_request.get("permission_suggestions", []),
-=======
                     suggestions=permission_request.get("permission_suggestions", [])
                     or [],
->>>>>>> 681f46c8
                 )
 
                 response = await self.can_use_tool(
@@ -218,13 +214,8 @@
                 # Convert PermissionResult to expected dict format
                 if isinstance(response, PermissionResultAllow):
                     response_data = {"allow": True}
-<<<<<<< HEAD
-                    if response.updatedInput is not None:
-                        response_data["input"] = response.updatedInput
-=======
                     if response.updated_input is not None:
                         response_data["input"] = response.updated_input
->>>>>>> 681f46c8
                     # TODO: Handle updatedPermissions when control protocol supports it
                 elif isinstance(response, PermissionResultDeny):
                     response_data = {"allow": False, "reason": response.message}
@@ -256,12 +247,9 @@
                 if not server_name or not mcp_message:
                     raise Exception("Missing server_name or message for MCP request")
 
-<<<<<<< HEAD
-=======
                 # Type narrowing - we've verified these are not None above
                 assert isinstance(server_name, str)
                 assert isinstance(mcp_message, dict)
->>>>>>> 681f46c8
                 response_data = await self._handle_sdk_mcp_request(
                     server_name, mcp_message
                 )
@@ -379,11 +367,7 @@
                         {
                             "name": tool.name,
                             "description": tool.description,
-<<<<<<< HEAD
-                            "inputSchema": tool.inputSchema.model_dump()
-=======
                             "inputSchema": tool.inputSchema.model_dump()  # type: ignore[union-attr]
->>>>>>> 681f46c8
                             if tool.inputSchema
                             else {},
                         }
@@ -407,11 +391,7 @@
                     result = await handler(call_request)
                     # Convert MCP result to JSONRPC response
                     content = []
-<<<<<<< HEAD
-                    for item in result.root.content:
-=======
                     for item in result.root.content:  # type: ignore[union-attr]
->>>>>>> 681f46c8
                         if hasattr(item, "text"):
                             content.append({"type": "text", "text": item.text})
                         elif hasattr(item, "data") and hasattr(item, "mimeType"):
@@ -425,11 +405,7 @@
 
                     response_data = {"content": content}
                     if hasattr(result.root, "is_error") and result.root.is_error:
-<<<<<<< HEAD
-                        response_data["is_error"] = True
-=======
                         response_data["is_error"] = True  # type: ignore[assignment]
->>>>>>> 681f46c8
 
                     return {
                         "jsonrpc": "2.0",
